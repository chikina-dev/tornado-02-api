--- conflicted
+++ resolved
@@ -56,17 +56,6 @@
 ```
 
 ### コードの検証
-<<<<<<< HEAD
-
-```sh
-uv run pytest -q
-```
-
-## API サーバーリファレンス
-
-user は Bearer 認証で判断
-url は<https://tornado2025.chigayuki.com>
-=======
 
 ```sh
 uv run pytest -q
@@ -76,7 +65,6 @@
 
 userはBearer認証で判断
 urlは<https://tornado2025.chigayuki.com>
->>>>>>> 879824f8
 
 - [POST] /create
   - アカウント作成
