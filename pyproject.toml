[project]
name = "tornado-02-api"
version = "0.1.0"
description = "Add your description here"
readme = "README.md"
requires-python = ">=3.9"
dependencies = [
    "asyncpg>=0.30.0",
    "databases[postgresql]>=0.9.0",
    "fastapi[standard]>=0.116.1",
    "sqlalchemy>=2.0.42",
    "uvicorn[standard]>=0.35.0",
    "python-jose[cryptography]>=3.3.0",
    "passlib[bcrypt]>=1.7.4",
    "python-dotenv>=1.0.0",
    "psycopg2-binary>=2.9.10",
<<<<<<< HEAD
    "openai>=1.37.0",
    "requests>=2.32.3",
    "beautifulsoup4>=4.12.3",
    "Pillow>=10.5.0",
    "pytesseract>=0.3.10",
    "pypdf>=4.4.0",
    "google-cloud-vision>=3.9.0",
    "markdown>=3.6",
    "lxml>=5.2.2",
=======
    # Added for test environment (SQLite async driver)
    "aiosqlite>=0.20.0",
>>>>>>> 8169d3b7
]

[dependency-groups]
dev = [
    "pytest>=8.4.1",
    "pytest-cov>=6.2.1",
    "ruff>=0.12.8",
    "pytest-asyncio>=0.23.8",
]

[tool.pytest.ini_options]
asyncio_mode = "auto"<|MERGE_RESOLUTION|>--- conflicted
+++ resolved
@@ -14,20 +14,8 @@
     "passlib[bcrypt]>=1.7.4",
     "python-dotenv>=1.0.0",
     "psycopg2-binary>=2.9.10",
-<<<<<<< HEAD
-    "openai>=1.37.0",
-    "requests>=2.32.3",
-    "beautifulsoup4>=4.12.3",
-    "Pillow>=10.5.0",
-    "pytesseract>=0.3.10",
-    "pypdf>=4.4.0",
-    "google-cloud-vision>=3.9.0",
-    "markdown>=3.6",
-    "lxml>=5.2.2",
-=======
     # Added for test environment (SQLite async driver)
     "aiosqlite>=0.20.0",
->>>>>>> 8169d3b7
 ]
 
 [dependency-groups]
